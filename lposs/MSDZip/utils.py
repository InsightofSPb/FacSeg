import logging
<<<<<<< HEAD
import math
import numpy as np
import struct
from collections import OrderedDict
from typing import Any, Dict, Iterable, Iterator, Optional, Tuple
=======
import numpy as np
import struct
from collections import OrderedDict
from typing import Any, Dict, Optional, Tuple
>>>>>>> fb9eff14

import torch
import torch.nn.functional as F


def _is_tensor_state_dict(state) -> bool:
    """Return ``True`` if *state* looks like a torch state_dict."""
    if not isinstance(state, (dict, OrderedDict)):
        return False
    if not state:
        return False
    return all(isinstance(value, torch.Tensor) for value in state.values())


def _strip_module_prefix(state_dict):
    """Remove a leading ``module.`` prefix introduced by ``DataParallel``."""
    prefix = "module."
    keys = list(state_dict.keys())
    if keys and all(key.startswith(prefix) for key in keys):
        return OrderedDict((key[len(prefix):], value) for key, value in state_dict.items()), True
    return state_dict, False


<<<<<<< HEAD
def _collect_state_dict_candidates(
    payload: Any,
    *,
    path: str = "root",
    _visited: Optional[set[int]] = None,
) -> Iterator[Tuple[str, OrderedDict]]:
    """Yield all nested objects that look like ``state_dict`` mappings."""

    if _visited is None:
        _visited = set()

    obj_id = id(payload)
    if obj_id in _visited:
        return
    _visited.add(obj_id)

    if _is_tensor_state_dict(payload):
        # Normalise to OrderedDict to detach from the source container.
        yield path, OrderedDict(payload)
        return

    if isinstance(payload, (dict, OrderedDict)):
        for key, value in payload.items():
            child_path = f"{path}.{key}" if path else str(key)
            yield from _collect_state_dict_candidates(value, path=child_path, _visited=_visited)
    elif isinstance(payload, (list, tuple)):
        for index, value in enumerate(payload):
            child_path = f"{path}[{index}]"
            yield from _collect_state_dict_candidates(value, path=child_path, _visited=_visited)


def _score_msdzip_state(state_dict: OrderedDict) -> float:
    """Assign a heuristic score indicating how MSDZip-like a state dict is."""

    keys = state_dict.keys()
    if "embedding.weight" not in keys or "lin.weight" not in keys:
        # The MixedModel always exposes these parameters. Bail out early when
        # they are missing so that we do not accidentally pick unrelated
        # modules (for example, the LPOSS segmentation backbone).
        return float("-inf")

    score = 0.0
    # MixedModel stores the layer blend weights in ``W1``.
    if "W1" in keys:
        score += 10.0

    # Count the number of MLP blocks that match the MSDZip naming scheme.
    mlp_blocks = sum(1 for key in keys if key.startswith("mlp."))
    score += mlp_blocks

    # Penalise checkpoints that clearly belong to the segmentation stack.
    if any(key.startswith(prefix) for prefix in ("clip_backbone", "dino_encoder")):
        score -= 100.0

    # A tiny bonus for including the spatial gating unit parameters.
    if any(key.endswith("sgu.spatial_proj.weight") for key in keys):
        score += 5.0

    # Prefer models with a reasonable hidden dimension inferred from lin.weight.
    lin_weight = state_dict.get("lin.weight")
    if lin_weight is not None and hasattr(lin_weight, "shape"):
        hidden_dim = int(lin_weight.shape[1])
        score += math.log(hidden_dim + 1, 2)

    return score


def load_checkpoint_state(
    path: str, device
) -> Tuple[OrderedDict, str, bool, Optional[dict], Dict[str, Any]]:
=======
def load_checkpoint_state(path: str, device) -> Tuple[OrderedDict, str, bool, Optional[dict]]:
>>>>>>> fb9eff14
    """Load a checkpoint and return a clean ``state_dict``.

    The helper understands both bare ``state_dict`` files and the wrapped
    payloads produced by :func:`torch.save` in the LPOSS training pipeline,
    where the actual weights live under a ``state_dict`` key.  It also strips
    the ``module.`` prefix that appears when checkpoints are saved from a
    ``DataParallel`` model.

    Returns
    -------
    state_dict:
        The extracted state dictionary, ready to be passed to
        :meth:`torch.nn.Module.load_state_dict`.
    source_key:
        ``"root"`` when the file already contained a bare ``state_dict`` or
        the dictionary key that held the state otherwise.
    stripped_module_prefix:
        ``True`` if a leading ``module.`` prefix was removed from all keys.
    details:
        Diagnostic information about the selection process, including the
        original traversal path (``state_path``) and a score used to rank
        potential candidates.
    """

    payload = torch.load(path, map_location=device)
<<<<<<< HEAD
    metadata = payload.get("metadata") if isinstance(payload, (dict, OrderedDict)) else None

    candidates: Iterable[Tuple[str, OrderedDict]] = _collect_state_dict_candidates(payload)
    scored_candidates = [
        (candidate_path, candidate_state, _score_msdzip_state(candidate_state))
        for candidate_path, candidate_state in candidates
    ]

    if not scored_candidates:
        raise ValueError(f"Checkpoint '{path}' does not contain any tensor state_dicts.")

    scored_candidates.sort(key=lambda item: item[2], reverse=True)
    best_path, best_state, best_score = scored_candidates[0]

    if not math.isfinite(best_score):
        candidate_paths = ", ".join(candidate_path for candidate_path, _, _ in scored_candidates[:5]) or "<none>"
=======
    state_dict = None
    source_key = "root"
    metadata = None

    if _is_tensor_state_dict(payload):
        state_dict = payload
    elif isinstance(payload, (dict, OrderedDict)):
        metadata = payload.get("metadata")
        for candidate in ("state_dict", "model_state", "model_state_dict", "model"):
            maybe_state = payload.get(candidate)
            if _is_tensor_state_dict(maybe_state):
                state_dict = maybe_state
                source_key = candidate
                break

    if state_dict is None:
>>>>>>> fb9eff14
        raise ValueError(
            f"Checkpoint '{path}' does not appear to store MSDZip MixedModel weights "
            "(expected parameters such as 'embedding.weight' and 'lin.weight'). "
            f"Available state_dict paths: {candidate_paths}"
        )

<<<<<<< HEAD
    state_dict, stripped = _strip_module_prefix(best_state)

    # Normalise the reporting key. ``root`` (the payload itself) is reported as-is
    # to preserve backward compatibility with previous logging messages.
    source_key = best_path if best_path != "root" else "root"
    if source_key.startswith("root."):
        source_key = source_key[len("root.") :]

    details = {
        "state_path": best_path,
        "score": best_score,
        "all_candidates": [candidate_path for candidate_path, _, _ in scored_candidates],
    }

    return state_dict, source_key, stripped, metadata, details
=======
    state_dict, stripped = _strip_module_prefix(state_dict)
    return state_dict, source_key, stripped, metadata
>>>>>>> fb9eff14

def loss_function(pred, target):
    loss = 1/np.log(2) * F.nll_loss(pred, target)
    return loss

def strided_app(a, L, S):  # Window len = L, Stride len/stepsize = S        # 也是生成X和Y
    nrows = ((a.size - L) // S) + 1
    n = a.strides[0]
    return np.lib.stride_tricks.as_strided(a, shape=(nrows, L), strides=(S * n, n))

def reorder_data(data, batchsize, iter_num):
    arr = list()
    for i in range(batchsize):
        for j in range(iter_num):
            arr.append(batchsize * j + i)
    return np.array(data[arr])

def var_int_encode(byte_str_len, f):  # 这段代码是用于对整数进行变长编码的函数。它的目的是将一个整数按照一定规则编码成一个字节序列，并将编码后的字节写入文件对象 f 中。
    while True:
        this_byte = byte_str_len & 127
        byte_str_len >>= 7
        if byte_str_len == 0:
            f.write(struct.pack('B', this_byte))
            break
        f.write(struct.pack('B', this_byte | 128))
        byte_str_len -= 1

def split_data(file, prefix, n, tempfile):
    with open(file, 'rb') as f:  # 一次一个byte = 8bit
        series = np.frombuffer(f.read(), dtype=np.uint8)
    f.close()
    vals = list(set(series))
    vals.sort()
    char2id_dict = {str(c): i for (i, c) in enumerate(vals)}
    id2char_dict = {str(i): c for (i, c) in enumerate(vals)}
    params = dict()
    segment_length = len(series) // n
    for i in range(n):
        start_index = i * segment_length
        # 最后一段可能包括剩余的部分
        end_index = start_index + segment_length if i < n - 1 else len(series)
        segment = series[start_index:end_index]
        fout = open(tempfile + '/' + prefix + '.' + str(i), 'wb')
        fout.write(bytearray(segment))
        fout.close()
        params[prefix + '.' + str(i)] = len(segment)
    params['char2id_dict'] = char2id_dict
    params['id2char_dict'] = id2char_dict
    with open(prefix + '.params', 'w') as f:
        f.write(str(params))
    f.close()

def var_int_decode(f):
    byte_str_len = 0
    shift = 1
    while True:
        this_byte = struct.unpack('B', f.read(1))[0]
        byte_str_len += (this_byte & 127) * shift
        if this_byte & 128 == 0:
            break
        shift <<= 7
        byte_str_len += shift
    return byte_str_len


def infer_msdzip_model_config(state_dict: OrderedDict) -> Dict[str, int]:
    """Infer ``MixedModel`` hyper-parameters from a checkpoint state dict."""

    config: Dict[str, int] = {}

    embedding = state_dict.get("embedding.weight")
    if embedding is not None:
        config["vocab_size"] = int(embedding.shape[0])
        config["vocab_dim"] = int(embedding.shape[1])

    linear = state_dict.get("lin.weight")
    if linear is not None:
        config.setdefault("vocab_size", int(linear.shape[0]))
        config["hidden_dim"] = int(linear.shape[1])

    w1 = state_dict.get("W1")
    if w1 is not None:
        config["layers"] = int(w1.numel())

    for key, tensor in state_dict.items():
        if key.endswith("sgu.spatial_proj.weight"):
            config["timesteps"] = int(tensor.shape[0])
            break

    for key, tensor in state_dict.items():
        if key.endswith("V_map.U"):
            config["batchsize"] = int(tensor.shape[0])
            if "vocab_dim" not in config and tensor.ndim >= 2:
                config["vocab_dim"] = int(tensor.shape[1])
            break

    for key, tensor in state_dict.items():
        if key.endswith("U_map.weight"):
            hidden_dim = int(tensor.shape[1])
            config.setdefault("hidden_dim", hidden_dim)
            ffn_dim = int(tensor.shape[0])
            if ffn_dim % 2 == 0:
                ffn_dim //= 2
            config["ffn_dim"] = ffn_dim
            break

    return config


def apply_checkpoint_overrides(args: Any, config: Dict[str, int], *, logger: Optional[logging.Logger] = None) -> Dict[str, Tuple[Any, Any]]:
    """Update argument namespace so it matches checkpoint hyper-parameters."""

    logger = logger or logging.getLogger(__name__)
    overrides: Dict[str, Tuple[Any, Any]] = {}
    for key, value in config.items():
        if not hasattr(args, key):
            continue
        value = int(value)
        current = getattr(args, key)
        if current != value:
            overrides[key] = (current, value)
            logger.info("Checkpoint override: %s=%s (was %s)", key, value, current)
        setattr(args, key, value)
    return overrides


def prepare_state_from_weights(args: Any, device, *, logger: Optional[logging.Logger] = None) -> Optional[Dict[str, Any]]:
    """Load checkpoint weights and align CLI arguments with the stored model."""

    if not getattr(args, "weights", None):
        return None

    logger = logger or logging.getLogger(__name__)
<<<<<<< HEAD
    state_dict, source_key, stripped, metadata, details = load_checkpoint_state(args.weights, device)
    config = infer_msdzip_model_config(state_dict)
    overrides = apply_checkpoint_overrides(args, config, logger=logger)
    logger.info("Loaded checkpoint from %s (source key: %s)", args.weights, source_key)
    if details and details.get("state_path") and details["state_path"] != source_key:
        logger.debug("State dict resolved from nested path: %s", details["state_path"])
=======
    state_dict, source_key, stripped, metadata = load_checkpoint_state(args.weights, device)
    config = infer_msdzip_model_config(state_dict)
    overrides = apply_checkpoint_overrides(args, config, logger=logger)
    logger.info("Loaded checkpoint from %s (source key: %s)", args.weights, source_key)
>>>>>>> fb9eff14
    if config:
        logger.info("Checkpoint-implied model configuration: %s", config)
    return {
        "state_dict": state_dict,
        "source_key": source_key,
        "stripped": stripped,
        "metadata": metadata,
        "config": config,
        "overrides": overrides,
<<<<<<< HEAD
        "details": details,
=======
>>>>>>> fb9eff14
    }<|MERGE_RESOLUTION|>--- conflicted
+++ resolved
@@ -1,356 +1,311 @@
-import logging
-<<<<<<< HEAD
-import math
-import numpy as np
-import struct
-from collections import OrderedDict
-from typing import Any, Dict, Iterable, Iterator, Optional, Tuple
-=======
-import numpy as np
-import struct
-from collections import OrderedDict
-from typing import Any, Dict, Optional, Tuple
->>>>>>> fb9eff14
-
-import torch
-import torch.nn.functional as F
-
-
-def _is_tensor_state_dict(state) -> bool:
-    """Return ``True`` if *state* looks like a torch state_dict."""
-    if not isinstance(state, (dict, OrderedDict)):
-        return False
-    if not state:
-        return False
-    return all(isinstance(value, torch.Tensor) for value in state.values())
-
-
-def _strip_module_prefix(state_dict):
-    """Remove a leading ``module.`` prefix introduced by ``DataParallel``."""
-    prefix = "module."
-    keys = list(state_dict.keys())
-    if keys and all(key.startswith(prefix) for key in keys):
-        return OrderedDict((key[len(prefix):], value) for key, value in state_dict.items()), True
-    return state_dict, False
-
-
-<<<<<<< HEAD
-def _collect_state_dict_candidates(
-    payload: Any,
-    *,
-    path: str = "root",
-    _visited: Optional[set[int]] = None,
-) -> Iterator[Tuple[str, OrderedDict]]:
-    """Yield all nested objects that look like ``state_dict`` mappings."""
-
-    if _visited is None:
-        _visited = set()
-
-    obj_id = id(payload)
-    if obj_id in _visited:
-        return
-    _visited.add(obj_id)
-
-    if _is_tensor_state_dict(payload):
-        # Normalise to OrderedDict to detach from the source container.
-        yield path, OrderedDict(payload)
-        return
-
-    if isinstance(payload, (dict, OrderedDict)):
-        for key, value in payload.items():
-            child_path = f"{path}.{key}" if path else str(key)
-            yield from _collect_state_dict_candidates(value, path=child_path, _visited=_visited)
-    elif isinstance(payload, (list, tuple)):
-        for index, value in enumerate(payload):
-            child_path = f"{path}[{index}]"
-            yield from _collect_state_dict_candidates(value, path=child_path, _visited=_visited)
-
-
-def _score_msdzip_state(state_dict: OrderedDict) -> float:
-    """Assign a heuristic score indicating how MSDZip-like a state dict is."""
-
-    keys = state_dict.keys()
-    if "embedding.weight" not in keys or "lin.weight" not in keys:
-        # The MixedModel always exposes these parameters. Bail out early when
-        # they are missing so that we do not accidentally pick unrelated
-        # modules (for example, the LPOSS segmentation backbone).
-        return float("-inf")
-
-    score = 0.0
-    # MixedModel stores the layer blend weights in ``W1``.
-    if "W1" in keys:
-        score += 10.0
-
-    # Count the number of MLP blocks that match the MSDZip naming scheme.
-    mlp_blocks = sum(1 for key in keys if key.startswith("mlp."))
-    score += mlp_blocks
-
-    # Penalise checkpoints that clearly belong to the segmentation stack.
-    if any(key.startswith(prefix) for prefix in ("clip_backbone", "dino_encoder")):
-        score -= 100.0
-
-    # A tiny bonus for including the spatial gating unit parameters.
-    if any(key.endswith("sgu.spatial_proj.weight") for key in keys):
-        score += 5.0
-
-    # Prefer models with a reasonable hidden dimension inferred from lin.weight.
-    lin_weight = state_dict.get("lin.weight")
-    if lin_weight is not None and hasattr(lin_weight, "shape"):
-        hidden_dim = int(lin_weight.shape[1])
-        score += math.log(hidden_dim + 1, 2)
-
-    return score
-
-
-def load_checkpoint_state(
-    path: str, device
-) -> Tuple[OrderedDict, str, bool, Optional[dict], Dict[str, Any]]:
-=======
-def load_checkpoint_state(path: str, device) -> Tuple[OrderedDict, str, bool, Optional[dict]]:
->>>>>>> fb9eff14
-    """Load a checkpoint and return a clean ``state_dict``.
-
-    The helper understands both bare ``state_dict`` files and the wrapped
-    payloads produced by :func:`torch.save` in the LPOSS training pipeline,
-    where the actual weights live under a ``state_dict`` key.  It also strips
-    the ``module.`` prefix that appears when checkpoints are saved from a
-    ``DataParallel`` model.
-
-    Returns
-    -------
-    state_dict:
-        The extracted state dictionary, ready to be passed to
-        :meth:`torch.nn.Module.load_state_dict`.
-    source_key:
-        ``"root"`` when the file already contained a bare ``state_dict`` or
-        the dictionary key that held the state otherwise.
-    stripped_module_prefix:
-        ``True`` if a leading ``module.`` prefix was removed from all keys.
-    details:
-        Diagnostic information about the selection process, including the
-        original traversal path (``state_path``) and a score used to rank
-        potential candidates.
-    """
-
-    payload = torch.load(path, map_location=device)
-<<<<<<< HEAD
-    metadata = payload.get("metadata") if isinstance(payload, (dict, OrderedDict)) else None
-
-    candidates: Iterable[Tuple[str, OrderedDict]] = _collect_state_dict_candidates(payload)
-    scored_candidates = [
-        (candidate_path, candidate_state, _score_msdzip_state(candidate_state))
-        for candidate_path, candidate_state in candidates
-    ]
-
-    if not scored_candidates:
-        raise ValueError(f"Checkpoint '{path}' does not contain any tensor state_dicts.")
-
-    scored_candidates.sort(key=lambda item: item[2], reverse=True)
-    best_path, best_state, best_score = scored_candidates[0]
-
-    if not math.isfinite(best_score):
-        candidate_paths = ", ".join(candidate_path for candidate_path, _, _ in scored_candidates[:5]) or "<none>"
-=======
-    state_dict = None
-    source_key = "root"
-    metadata = None
-
-    if _is_tensor_state_dict(payload):
-        state_dict = payload
-    elif isinstance(payload, (dict, OrderedDict)):
-        metadata = payload.get("metadata")
-        for candidate in ("state_dict", "model_state", "model_state_dict", "model"):
-            maybe_state = payload.get(candidate)
-            if _is_tensor_state_dict(maybe_state):
-                state_dict = maybe_state
-                source_key = candidate
-                break
-
-    if state_dict is None:
->>>>>>> fb9eff14
-        raise ValueError(
-            f"Checkpoint '{path}' does not appear to store MSDZip MixedModel weights "
-            "(expected parameters such as 'embedding.weight' and 'lin.weight'). "
-            f"Available state_dict paths: {candidate_paths}"
-        )
-
-<<<<<<< HEAD
-    state_dict, stripped = _strip_module_prefix(best_state)
-
-    # Normalise the reporting key. ``root`` (the payload itself) is reported as-is
-    # to preserve backward compatibility with previous logging messages.
-    source_key = best_path if best_path != "root" else "root"
-    if source_key.startswith("root."):
-        source_key = source_key[len("root.") :]
-
-    details = {
-        "state_path": best_path,
-        "score": best_score,
-        "all_candidates": [candidate_path for candidate_path, _, _ in scored_candidates],
-    }
-
-    return state_dict, source_key, stripped, metadata, details
-=======
-    state_dict, stripped = _strip_module_prefix(state_dict)
-    return state_dict, source_key, stripped, metadata
->>>>>>> fb9eff14
-
-def loss_function(pred, target):
-    loss = 1/np.log(2) * F.nll_loss(pred, target)
-    return loss
-
-def strided_app(a, L, S):  # Window len = L, Stride len/stepsize = S        # 也是生成X和Y
-    nrows = ((a.size - L) // S) + 1
-    n = a.strides[0]
-    return np.lib.stride_tricks.as_strided(a, shape=(nrows, L), strides=(S * n, n))
-
-def reorder_data(data, batchsize, iter_num):
-    arr = list()
-    for i in range(batchsize):
-        for j in range(iter_num):
-            arr.append(batchsize * j + i)
-    return np.array(data[arr])
-
-def var_int_encode(byte_str_len, f):  # 这段代码是用于对整数进行变长编码的函数。它的目的是将一个整数按照一定规则编码成一个字节序列，并将编码后的字节写入文件对象 f 中。
-    while True:
-        this_byte = byte_str_len & 127
-        byte_str_len >>= 7
-        if byte_str_len == 0:
-            f.write(struct.pack('B', this_byte))
-            break
-        f.write(struct.pack('B', this_byte | 128))
-        byte_str_len -= 1
-
-def split_data(file, prefix, n, tempfile):
-    with open(file, 'rb') as f:  # 一次一个byte = 8bit
-        series = np.frombuffer(f.read(), dtype=np.uint8)
-    f.close()
-    vals = list(set(series))
-    vals.sort()
-    char2id_dict = {str(c): i for (i, c) in enumerate(vals)}
-    id2char_dict = {str(i): c for (i, c) in enumerate(vals)}
-    params = dict()
-    segment_length = len(series) // n
-    for i in range(n):
-        start_index = i * segment_length
-        # 最后一段可能包括剩余的部分
-        end_index = start_index + segment_length if i < n - 1 else len(series)
-        segment = series[start_index:end_index]
-        fout = open(tempfile + '/' + prefix + '.' + str(i), 'wb')
-        fout.write(bytearray(segment))
-        fout.close()
-        params[prefix + '.' + str(i)] = len(segment)
-    params['char2id_dict'] = char2id_dict
-    params['id2char_dict'] = id2char_dict
-    with open(prefix + '.params', 'w') as f:
-        f.write(str(params))
-    f.close()
-
-def var_int_decode(f):
-    byte_str_len = 0
-    shift = 1
-    while True:
-        this_byte = struct.unpack('B', f.read(1))[0]
-        byte_str_len += (this_byte & 127) * shift
-        if this_byte & 128 == 0:
-            break
-        shift <<= 7
-        byte_str_len += shift
-    return byte_str_len
-
-
-def infer_msdzip_model_config(state_dict: OrderedDict) -> Dict[str, int]:
-    """Infer ``MixedModel`` hyper-parameters from a checkpoint state dict."""
-
-    config: Dict[str, int] = {}
-
-    embedding = state_dict.get("embedding.weight")
-    if embedding is not None:
-        config["vocab_size"] = int(embedding.shape[0])
-        config["vocab_dim"] = int(embedding.shape[1])
-
-    linear = state_dict.get("lin.weight")
-    if linear is not None:
-        config.setdefault("vocab_size", int(linear.shape[0]))
-        config["hidden_dim"] = int(linear.shape[1])
-
-    w1 = state_dict.get("W1")
-    if w1 is not None:
-        config["layers"] = int(w1.numel())
-
-    for key, tensor in state_dict.items():
-        if key.endswith("sgu.spatial_proj.weight"):
-            config["timesteps"] = int(tensor.shape[0])
-            break
-
-    for key, tensor in state_dict.items():
-        if key.endswith("V_map.U"):
-            config["batchsize"] = int(tensor.shape[0])
-            if "vocab_dim" not in config and tensor.ndim >= 2:
-                config["vocab_dim"] = int(tensor.shape[1])
-            break
-
-    for key, tensor in state_dict.items():
-        if key.endswith("U_map.weight"):
-            hidden_dim = int(tensor.shape[1])
-            config.setdefault("hidden_dim", hidden_dim)
-            ffn_dim = int(tensor.shape[0])
-            if ffn_dim % 2 == 0:
-                ffn_dim //= 2
-            config["ffn_dim"] = ffn_dim
-            break
-
-    return config
-
-
-def apply_checkpoint_overrides(args: Any, config: Dict[str, int], *, logger: Optional[logging.Logger] = None) -> Dict[str, Tuple[Any, Any]]:
-    """Update argument namespace so it matches checkpoint hyper-parameters."""
-
-    logger = logger or logging.getLogger(__name__)
-    overrides: Dict[str, Tuple[Any, Any]] = {}
-    for key, value in config.items():
-        if not hasattr(args, key):
-            continue
-        value = int(value)
-        current = getattr(args, key)
-        if current != value:
-            overrides[key] = (current, value)
-            logger.info("Checkpoint override: %s=%s (was %s)", key, value, current)
-        setattr(args, key, value)
-    return overrides
-
-
-def prepare_state_from_weights(args: Any, device, *, logger: Optional[logging.Logger] = None) -> Optional[Dict[str, Any]]:
-    """Load checkpoint weights and align CLI arguments with the stored model."""
-
-    if not getattr(args, "weights", None):
-        return None
-
-    logger = logger or logging.getLogger(__name__)
-<<<<<<< HEAD
-    state_dict, source_key, stripped, metadata, details = load_checkpoint_state(args.weights, device)
-    config = infer_msdzip_model_config(state_dict)
-    overrides = apply_checkpoint_overrides(args, config, logger=logger)
-    logger.info("Loaded checkpoint from %s (source key: %s)", args.weights, source_key)
-    if details and details.get("state_path") and details["state_path"] != source_key:
-        logger.debug("State dict resolved from nested path: %s", details["state_path"])
-=======
-    state_dict, source_key, stripped, metadata = load_checkpoint_state(args.weights, device)
-    config = infer_msdzip_model_config(state_dict)
-    overrides = apply_checkpoint_overrides(args, config, logger=logger)
-    logger.info("Loaded checkpoint from %s (source key: %s)", args.weights, source_key)
->>>>>>> fb9eff14
-    if config:
-        logger.info("Checkpoint-implied model configuration: %s", config)
-    return {
-        "state_dict": state_dict,
-        "source_key": source_key,
-        "stripped": stripped,
-        "metadata": metadata,
-        "config": config,
-        "overrides": overrides,
-<<<<<<< HEAD
-        "details": details,
-=======
->>>>>>> fb9eff14
-    }+import logging
+import math
+import numpy as np
+import struct
+from collections import OrderedDict
+from typing import Any, Dict, Iterable, Iterator, Optional, Tuple
+
+import torch
+import torch.nn.functional as F
+
+
+def _is_tensor_state_dict(state) -> bool:
+    """Return ``True`` if *state* looks like a torch state_dict."""
+    if not isinstance(state, (dict, OrderedDict)):
+        return False
+    if not state:
+        return False
+    return all(isinstance(value, torch.Tensor) for value in state.values())
+
+
+def _strip_module_prefix(state_dict):
+    """Remove a leading ``module.`` prefix introduced by ``DataParallel``."""
+    prefix = "module."
+    keys = list(state_dict.keys())
+    if keys and all(key.startswith(prefix) for key in keys):
+        return OrderedDict((key[len(prefix):], value) for key, value in state_dict.items()), True
+    return state_dict, False
+
+
+def _collect_state_dict_candidates(
+    payload: Any,
+    *,
+    path: str = "root",
+    _visited: Optional[set[int]] = None,
+) -> Iterator[Tuple[str, OrderedDict]]:
+    """Yield all nested objects that look like ``state_dict`` mappings."""
+
+    if _visited is None:
+        _visited = set()
+
+    obj_id = id(payload)
+    if obj_id in _visited:
+        return
+    _visited.add(obj_id)
+
+    if _is_tensor_state_dict(payload):
+        # Normalise to OrderedDict to detach from the source container.
+        yield path, OrderedDict(payload)
+        return
+
+    if isinstance(payload, (dict, OrderedDict)):
+        for key, value in payload.items():
+            child_path = f"{path}.{key}" if path else str(key)
+            yield from _collect_state_dict_candidates(value, path=child_path, _visited=_visited)
+    elif isinstance(payload, (list, tuple)):
+        for index, value in enumerate(payload):
+            child_path = f"{path}[{index}]"
+            yield from _collect_state_dict_candidates(value, path=child_path, _visited=_visited)
+
+
+def _score_msdzip_state(state_dict: OrderedDict) -> float:
+    """Assign a heuristic score indicating how MSDZip-like a state dict is."""
+
+    keys = state_dict.keys()
+    if "embedding.weight" not in keys or "lin.weight" not in keys:
+        # The MixedModel always exposes these parameters. Bail out early when
+        # they are missing so that we do not accidentally pick unrelated
+        # modules (for example, the LPOSS segmentation backbone).
+        return float("-inf")
+
+    score = 0.0
+    # MixedModel stores the layer blend weights in ``W1``.
+    if "W1" in keys:
+        score += 10.0
+
+    # Count the number of MLP blocks that match the MSDZip naming scheme.
+    mlp_blocks = sum(1 for key in keys if key.startswith("mlp."))
+    score += mlp_blocks
+
+    # Penalise checkpoints that clearly belong to the segmentation stack.
+    if any(key.startswith(prefix) for prefix in ("clip_backbone", "dino_encoder")):
+        score -= 100.0
+
+    # A tiny bonus for including the spatial gating unit parameters.
+    if any(key.endswith("sgu.spatial_proj.weight") for key in keys):
+        score += 5.0
+
+    # Prefer models with a reasonable hidden dimension inferred from lin.weight.
+    lin_weight = state_dict.get("lin.weight")
+    if lin_weight is not None and hasattr(lin_weight, "shape"):
+        hidden_dim = int(lin_weight.shape[1])
+        score += math.log(hidden_dim + 1, 2)
+
+    return score
+
+
+def load_checkpoint_state(
+    path: str, device
+) -> Tuple[OrderedDict, str, bool, Optional[dict], Dict[str, Any]]:
+    """Load a checkpoint and return a clean ``state_dict``.
+
+    The helper understands both bare ``state_dict`` files and the wrapped
+    payloads produced by :func:`torch.save` in the LPOSS training pipeline,
+    where the actual weights live under a ``state_dict`` key.  It also strips
+    the ``module.`` prefix that appears when checkpoints are saved from a
+    ``DataParallel`` model.
+
+    Returns
+    -------
+    state_dict:
+        The extracted state dictionary, ready to be passed to
+        :meth:`torch.nn.Module.load_state_dict`.
+    source_key:
+        ``"root"`` when the file already contained a bare ``state_dict`` or
+        the dictionary key that held the state otherwise.
+    stripped_module_prefix:
+        ``True`` if a leading ``module.`` prefix was removed from all keys.
+    details:
+        Diagnostic information about the selection process, including the
+        original traversal path (``state_path``) and a score used to rank
+        potential candidates.
+    """
+
+    payload = torch.load(path, map_location=device)
+    metadata = payload.get("metadata") if isinstance(payload, (dict, OrderedDict)) else None
+
+    candidates: Iterable[Tuple[str, OrderedDict]] = _collect_state_dict_candidates(payload)
+    scored_candidates = [
+        (candidate_path, candidate_state, _score_msdzip_state(candidate_state))
+        for candidate_path, candidate_state in candidates
+    ]
+
+    if not scored_candidates:
+        raise ValueError(f"Checkpoint '{path}' does not contain any tensor state_dicts.")
+
+    scored_candidates.sort(key=lambda item: item[2], reverse=True)
+    best_path, best_state, best_score = scored_candidates[0]
+
+    if not math.isfinite(best_score):
+        candidate_paths = ", ".join(candidate_path for candidate_path, _, _ in scored_candidates[:5]) or "<none>"
+        raise ValueError(
+            f"Checkpoint '{path}' does not appear to store MSDZip MixedModel weights "
+            "(expected parameters such as 'embedding.weight' and 'lin.weight'). "
+            f"Available state_dict paths: {candidate_paths}"
+        )
+
+    state_dict, stripped = _strip_module_prefix(best_state)
+
+    # Normalise the reporting key. ``root`` (the payload itself) is reported as-is
+    # to preserve backward compatibility with previous logging messages.
+    source_key = best_path if best_path != "root" else "root"
+    if source_key.startswith("root."):
+        source_key = source_key[len("root.") :]
+
+    details = {
+        "state_path": best_path,
+        "score": best_score,
+        "all_candidates": [candidate_path for candidate_path, _, _ in scored_candidates],
+    }
+
+    return state_dict, source_key, stripped, metadata, details
+
+def loss_function(pred, target):
+    loss = 1/np.log(2) * F.nll_loss(pred, target)
+    return loss
+
+def strided_app(a, L, S):  # Window len = L, Stride len/stepsize = S        # 也是生成X和Y
+    nrows = ((a.size - L) // S) + 1
+    n = a.strides[0]
+    return np.lib.stride_tricks.as_strided(a, shape=(nrows, L), strides=(S * n, n))
+
+def reorder_data(data, batchsize, iter_num):
+    arr = list()
+    for i in range(batchsize):
+        for j in range(iter_num):
+            arr.append(batchsize * j + i)
+    return np.array(data[arr])
+
+def var_int_encode(byte_str_len, f):  # 这段代码是用于对整数进行变长编码的函数。它的目的是将一个整数按照一定规则编码成一个字节序列，并将编码后的字节写入文件对象 f 中。
+    while True:
+        this_byte = byte_str_len & 127
+        byte_str_len >>= 7
+        if byte_str_len == 0:
+            f.write(struct.pack('B', this_byte))
+            break
+        f.write(struct.pack('B', this_byte | 128))
+        byte_str_len -= 1
+
+def split_data(file, prefix, n, tempfile):
+    with open(file, 'rb') as f:  # 一次一个byte = 8bit
+        series = np.frombuffer(f.read(), dtype=np.uint8)
+    f.close()
+    vals = list(set(series))
+    vals.sort()
+    char2id_dict = {str(c): i for (i, c) in enumerate(vals)}
+    id2char_dict = {str(i): c for (i, c) in enumerate(vals)}
+    params = dict()
+    segment_length = len(series) // n
+    for i in range(n):
+        start_index = i * segment_length
+        # 最后一段可能包括剩余的部分
+        end_index = start_index + segment_length if i < n - 1 else len(series)
+        segment = series[start_index:end_index]
+        fout = open(tempfile + '/' + prefix + '.' + str(i), 'wb')
+        fout.write(bytearray(segment))
+        fout.close()
+        params[prefix + '.' + str(i)] = len(segment)
+    params['char2id_dict'] = char2id_dict
+    params['id2char_dict'] = id2char_dict
+    with open(prefix + '.params', 'w') as f:
+        f.write(str(params))
+    f.close()
+
+def var_int_decode(f):
+    byte_str_len = 0
+    shift = 1
+    while True:
+        this_byte = struct.unpack('B', f.read(1))[0]
+        byte_str_len += (this_byte & 127) * shift
+        if this_byte & 128 == 0:
+            break
+        shift <<= 7
+        byte_str_len += shift
+    return byte_str_len
+
+
+def infer_msdzip_model_config(state_dict: OrderedDict) -> Dict[str, int]:
+    """Infer ``MixedModel`` hyper-parameters from a checkpoint state dict."""
+
+    config: Dict[str, int] = {}
+
+    embedding = state_dict.get("embedding.weight")
+    if embedding is not None:
+        config["vocab_size"] = int(embedding.shape[0])
+        config["vocab_dim"] = int(embedding.shape[1])
+
+    linear = state_dict.get("lin.weight")
+    if linear is not None:
+        config.setdefault("vocab_size", int(linear.shape[0]))
+        config["hidden_dim"] = int(linear.shape[1])
+
+    w1 = state_dict.get("W1")
+    if w1 is not None:
+        config["layers"] = int(w1.numel())
+
+    for key, tensor in state_dict.items():
+        if key.endswith("sgu.spatial_proj.weight"):
+            config["timesteps"] = int(tensor.shape[0])
+            break
+
+    for key, tensor in state_dict.items():
+        if key.endswith("V_map.U"):
+            config["batchsize"] = int(tensor.shape[0])
+            if "vocab_dim" not in config and tensor.ndim >= 2:
+                config["vocab_dim"] = int(tensor.shape[1])
+            break
+
+    for key, tensor in state_dict.items():
+        if key.endswith("U_map.weight"):
+            hidden_dim = int(tensor.shape[1])
+            config.setdefault("hidden_dim", hidden_dim)
+            ffn_dim = int(tensor.shape[0])
+            if ffn_dim % 2 == 0:
+                ffn_dim //= 2
+            config["ffn_dim"] = ffn_dim
+            break
+
+    return config
+
+
+def apply_checkpoint_overrides(args: Any, config: Dict[str, int], *, logger: Optional[logging.Logger] = None) -> Dict[str, Tuple[Any, Any]]:
+    """Update argument namespace so it matches checkpoint hyper-parameters."""
+
+    logger = logger or logging.getLogger(__name__)
+    overrides: Dict[str, Tuple[Any, Any]] = {}
+    for key, value in config.items():
+        if not hasattr(args, key):
+            continue
+        value = int(value)
+        current = getattr(args, key)
+        if current != value:
+            overrides[key] = (current, value)
+            logger.info("Checkpoint override: %s=%s (was %s)", key, value, current)
+        setattr(args, key, value)
+    return overrides
+
+
+def prepare_state_from_weights(args: Any, device, *, logger: Optional[logging.Logger] = None) -> Optional[Dict[str, Any]]:
+    """Load checkpoint weights and align CLI arguments with the stored model."""
+
+    if not getattr(args, "weights", None):
+        return None
+
+    logger = logger or logging.getLogger(__name__)
+    state_dict, source_key, stripped, metadata, details = load_checkpoint_state(args.weights, device)
+    config = infer_msdzip_model_config(state_dict)
+    overrides = apply_checkpoint_overrides(args, config, logger=logger)
+    logger.info("Loaded checkpoint from %s (source key: %s)", args.weights, source_key)
+    if details and details.get("state_path") and details["state_path"] != source_key:
+        logger.debug("State dict resolved from nested path: %s", details["state_path"])
+    if config:
+        logger.info("Checkpoint-implied model configuration: %s", config)
+    return {
+        "state_dict": state_dict,
+        "source_key": source_key,
+        "stripped": stripped,
+        "metadata": metadata,
+        "config": config,
+        "overrides": overrides,
+        "details": details,
+    }