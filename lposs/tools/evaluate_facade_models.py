"""Quantitative evaluation utilities for facade damage models."""

from __future__ import annotations
import sys
import argparse
import json
import sys
from dataclasses import dataclass
from pathlib import Path
from typing import Dict, Iterable, List, Optional, Sequence, Tuple, TYPE_CHECKING
<<<<<<< HEAD


# NOTE: When this script is executed directly (``python lposs/tools/...py``) the
# working directory inserted into ``sys.path`` is ``.../lposs/tools``. That path
# does not contain the ``lposs`` package itself, so we explicitly add the
# repository root to the module search path to keep ``import lposs`` statements
# working even without ``pip install -e``.
_REPO_ROOT = Path(__file__).resolve().parents[2]
if str(_REPO_ROOT) not in sys.path:
    sys.path.insert(0, str(_REPO_ROOT))

=======
_REPO_ROOT = Path(__file__).resolve().parents[2]
if str(_REPO_ROOT) not in sys.path:
    sys.path.insert(0, str(_REPO_ROOT))
>>>>>>> ec904d66
if TYPE_CHECKING:  # pragma: no cover - typing aid
    import numpy as np

try:
    import matplotlib  # type: ignore

    matplotlib.use("Agg")
    import matplotlib.pyplot as plt  # type: ignore
except ImportError:  # pragma: no cover - optional dependency
    matplotlib = None
    plt = None

try:
    import numpy as np
except ImportError:  # pragma: no cover - optional dependency
    np = None  # type: ignore

try:
    import torch
except ImportError:  # pragma: no cover - optional dependency
    torch = None  # type: ignore
from hydra import compose, initialize_config_dir

try:
    from omegaconf import OmegaConf
except ImportError:  # pragma: no cover - hydra dependency provides it at runtime
    OmegaConf = None  # type: ignore

from lposs.helpers.logger import get_logger
from lposs.metrics.facade_metrics import FacadeMetricLogger
from lposs.models import build_model
from lposs.tools.train_facade_baseline import (
    CONFIG_DIR as TRAIN_CONFIG_DIR,
    _build_datasets,
    _tensor_from_batch,
)
from lposs.tools.infer_facade import (
    _ensure_logits_shape,
    _extract_dataset_metadata,
    _get_device,
    _load_checkpoint,
)


DEFAULT_CONFIG_DIR = Path(TRAIN_CONFIG_DIR)


@dataclass
class ModelSpec:
    """Definition of a model variant to evaluate."""

    label: str
    checkpoint: Optional[Path]


def _parse_args() -> argparse.Namespace:
    parser = argparse.ArgumentParser(
        description="Evaluate fine-tuned and stock facade models on segmentation metrics.",
    )
    parser.add_argument(
        "--config-name",
        type=str,
        default="facade_baseline.yaml",
        help="Hydra configuration name located in lposs/configs.",
    )
    parser.add_argument(
        "--config-dir",
        type=str,
        default=str(DEFAULT_CONFIG_DIR),
        help="Directory that contains Hydra configs (defaults to lposs/configs).",
    )
    parser.add_argument(
        "--device",
        type=str,
        default=None,
        help="Computation device (cpu, cuda, or cuda:N). Defaults to auto-detection.",
    )
    parser.add_argument(
        "--output-dir",
        type=str,
        required=True,
        help="Directory where metrics, confusion matrices, and figures will be written.",
    )
    parser.add_argument(
        "--finetuned-checkpoint",
        type=str,
        default=None,
        help="Path to a fine-tuned checkpoint (evaluates alongside the stock model).",
    )
    parser.add_argument(
        "--stock-checkpoint",
        type=str,
        default=None,
        help="Optional checkpoint for the stock model. If omitted the freshly initialised model is used.",
    )
    parser.add_argument(
        "--skip-stock",
        action="store_true",
        help="Skip evaluating the stock (pre-finetuning) model variant.",
    )
    parser.add_argument(
        "--splits",
        type=str,
        nargs="*",
        default=("val",),
        choices=("train", "val"),
        help="Dataset splits to evaluate. Supported values: train, val.",
    )
    parser.add_argument(
        "--max-samples",
        type=int,
        default=None,
        help="Optional cap on the number of samples processed per split (useful for smoke-tests).",
    )
    return parser.parse_args()


def _resolve_models(args: argparse.Namespace) -> List[ModelSpec]:
    models: List[ModelSpec] = []
    if not args.skip_stock:
        checkpoint = Path(args.stock_checkpoint).expanduser().resolve() if args.stock_checkpoint else None
        models.append(ModelSpec(label="stock", checkpoint=checkpoint))
    if args.finetuned_checkpoint:
        checkpoint = Path(args.finetuned_checkpoint).expanduser().resolve()
        models.append(ModelSpec(label="finetuned", checkpoint=checkpoint))
    if not models:
        raise ValueError("No models selected for evaluation. Provide --finetuned-checkpoint and/or disable --skip-stock.")
    return models


def _load_config(config_name: str, config_dir: Path):
    if not config_dir.is_dir():
        raise FileNotFoundError(f"Hydra config directory not found: {config_dir}")
    with initialize_config_dir(config_dir=str(config_dir), version_base=None):
        return compose(config_name=config_name)


def _build_output_dirs(base: Path, splits: Iterable[str]) -> Dict[str, Path]:
    base.mkdir(parents=True, exist_ok=True)
    split_dirs = {}
    for split in splits:
        split_dir = base / split
        split_dir.mkdir(parents=True, exist_ok=True)
        split_dirs[split] = split_dir
    return split_dirs


def _save_metrics(path: Path, metrics: Dict[str, float]) -> None:
    with path.open("w") as handle:
        json.dump(metrics, handle, indent=2, sort_keys=True)


def _save_per_class(path: Path, values: Dict[str, float]) -> None:
    with path.open("w") as handle:
        json.dump(values, handle, indent=2, sort_keys=True)


def _save_confusion_csv(path: Path, confusion: "np.ndarray", class_names: Sequence[str]) -> None:
    header = ["class"] + list(class_names)
    with path.open("w") as handle:
        handle.write(",".join(header) + "\n")
        for name, row in zip(class_names, confusion):
            values = ",".join(str(int(value)) for value in row)
            handle.write(f"{name},{values}\n")


def _normalise_confusion(confusion: "np.ndarray") -> "np.ndarray":
    row_sums = confusion.sum(axis=1, keepdims=True)
    with np.errstate(divide="ignore", invalid="ignore"):
        normalised = confusion / np.maximum(row_sums, 1)
    normalised[row_sums.squeeze(1) == 0] = 0
    return normalised


def _save_confusion_figure(
    path: Path,
    confusion: "np.ndarray",
    class_names: Sequence[str],
    *,
    normalised: bool = False,
) -> None:
    if plt is None:
        raise RuntimeError(
            "matplotlib is required to render confusion matrix figures. Install it or rerun without figure generation."
        )
    title = "Confusion matrix"
    if normalised:
        title = "Normalised confusion matrix"
    fig, ax = plt.subplots(figsize=(max(6, len(class_names) * 0.6), max(5, len(class_names) * 0.5)))
    cmap = plt.get_cmap("Blues")
    im = ax.imshow(confusion, interpolation="nearest", cmap=cmap)
    fig.colorbar(im, ax=ax, fraction=0.046, pad=0.04)
    ax.set(xticks=np.arange(len(class_names)), yticks=np.arange(len(class_names)))
    ax.set_xticklabels(class_names, rotation=45, ha="right")
    ax.set_yticklabels(class_names)
    ax.set_ylabel("Ground truth")
    ax.set_xlabel("Predicted")
    ax.set_title(title)

    max_val = confusion.max() if confusion.size else 0
    thresh = max_val / 2.0 if max_val else 0
    for i in range(confusion.shape[0]):
        for j in range(confusion.shape[1]):
            value = confusion[i, j]
            if normalised:
                text = f"{value:.2f}"
            else:
                text = f"{int(round(value))}"
            ax.text(
                j,
                i,
                text,
                ha="center",
                va="center",
                color="white" if value > thresh else "black",
            )

    fig.tight_layout()
    fig.savefig(path, dpi=200)
    plt.close(fig)


def _evaluate_split(
    loader,
    model,
    device: "torch.device",
    class_names: Sequence[str],
    max_samples: Optional[int] = None,
):
    metric_logger = FacadeMetricLogger(class_names)
    processed = 0
    with torch.no_grad():
        for batch in loader:
            img = _tensor_from_batch(batch, "img", device)
            logits = model.clip_backbone(img)
            logits = _ensure_logits_shape(logits, img.shape[-2:])
            if "gt_semantic_seg" not in batch:
                continue
            target = _tensor_from_batch(batch, "gt_semantic_seg", device).squeeze(1).long()
            metric_logger.update(logits, target)
            processed += img.shape[0]
            if max_samples is not None and processed >= max_samples:
                break
    return metric_logger


def _summarise_results(
    model_spec: ModelSpec,
    split: str,
    metric_logger: FacadeMetricLogger,
    output_dir: Path,
    class_names: Sequence[str],
    logger,
) -> Dict[str, float]:
    metrics = metric_logger.compute()
    per_class = metric_logger.per_class_iou()
    confusion = metric_logger.confusion_matrix().cpu().numpy()

    split_dir = output_dir / model_spec.label
    split_dir.mkdir(parents=True, exist_ok=True)

    metrics_path = split_dir / f"{split}_metrics.json"
    per_class_path = split_dir / f"{split}_per_class_iou.json"
    confusion_csv = split_dir / f"{split}_confusion.csv"
    confusion_png = split_dir / f"{split}_confusion.png"
    confusion_norm_png = split_dir / f"{split}_confusion_normalised.png"

    _save_metrics(metrics_path, metrics)
    _save_per_class(per_class_path, per_class)
    if confusion.size:
        _save_confusion_csv(confusion_csv, confusion, class_names)
        try:
            _save_confusion_figure(confusion_png, confusion, class_names, normalised=False)
            normalised = _normalise_confusion(confusion)
            _save_confusion_figure(confusion_norm_png, normalised, class_names, normalised=True)
        except RuntimeError as exc:
            logger.warning(
                "[%s][%s] %s", model_spec.label, split, exc
            )

    rounded = {k: round(v, 4) for k, v in metrics.items()}
    logger.info("[%s][%s] metrics: %s", model_spec.label, split, rounded)
    logger.info("[%s][%s] per-class IoU: %s", model_spec.label, split, per_class)
    if confusion.size:
        logger.info("[%s][%s] confusion matrix saved to %s", model_spec.label, split, confusion_png)

    return metrics


def main() -> None:
    args = _parse_args()
    if np is None:
        raise RuntimeError("numpy is required for evaluation. Install it with 'pip install numpy'.")
    if torch is None:
        raise RuntimeError("PyTorch is required for evaluation. Install it following the repository instructions.")
    config_dir = Path(args.config_dir).resolve()
    cfg = _load_config(args.config_name, config_dir)
    if OmegaConf is not None and OmegaConf.is_config(cfg):
        OmegaConf.set_struct(cfg, False)
    models = _resolve_models(args)

    output_dir = Path(args.output_dir).expanduser().resolve()
    output_dir.mkdir(parents=True, exist_ok=True)
    try:
        cfg.output = str(output_dir)
    except AttributeError:
        if isinstance(cfg, dict):
            cfg["output"] = str(output_dir)
        else:
            raise
    split_dirs = _build_output_dirs(output_dir, args.splits)

    device = _get_device(args.device)
    logger = get_logger(cfg)
    logger.info("Evaluating models on device %s", device)

    train_loader, val_loader, mmseg_cfg = _build_datasets(
        cfg,
        include_repeats=False,
        train_shuffle=False,
    )
    class_names, _ = _extract_dataset_metadata(train_loader.dataset)

    loaders = {"train": train_loader, "val": val_loader}

    summary: Dict[str, Dict[str, float]] = {}

    for model_spec in models:
        logger.info("Preparing model '%s'", model_spec.label)
        model = build_model(cfg.model, class_names=class_names)
        model.to(device)
        model.eval()

        if model_spec.checkpoint is not None:
            if not model_spec.checkpoint.is_file():
                raise FileNotFoundError(f"Checkpoint not found: {model_spec.checkpoint}")
            epoch, missing, unexpected = _load_checkpoint(model, model_spec.checkpoint, device)
            if missing:
                logger.warning("[%s] Missing keys when loading checkpoint: %s", model_spec.label, sorted(missing))
            if unexpected:
                logger.warning("[%s] Unexpected keys when loading checkpoint: %s", model_spec.label, sorted(unexpected))
            if epoch is not None:
                logger.info("[%s] Loaded checkpoint from epoch %s", model_spec.label, epoch)
        else:
            logger.info("[%s] Using freshly initialised weights (stock model).", model_spec.label)

        torch.set_grad_enabled(False)

        for split in args.splits:
            loader = loaders[split]
            logger.info(
                "[%s] Evaluating %s split with %d samples", model_spec.label, split, len(loader.dataset)
            )
            metric_logger = _evaluate_split(
                loader,
                model,
                device,
                class_names,
                max_samples=args.max_samples,
            )
            metrics = _summarise_results(
                model_spec,
                split,
                metric_logger,
                split_dirs[split],
                class_names,
                logger,
            )
            summary.setdefault(model_spec.label, {})[split] = metrics

        del model
        torch.cuda.empty_cache()

    summary_path = output_dir / "summary.json"
    with summary_path.open("w") as handle:
        json.dump(summary, handle, indent=2, sort_keys=True)
    logger.info("Written aggregate summary to %s", summary_path)


if __name__ == "__main__":
    main()
<|MERGE_RESOLUTION|>--- conflicted
+++ resolved
@@ -8,7 +8,6 @@
 from dataclasses import dataclass
 from pathlib import Path
 from typing import Dict, Iterable, List, Optional, Sequence, Tuple, TYPE_CHECKING
-<<<<<<< HEAD
 
 
 # NOTE: When this script is executed directly (``python lposs/tools/...py``) the
@@ -20,11 +19,6 @@
 if str(_REPO_ROOT) not in sys.path:
     sys.path.insert(0, str(_REPO_ROOT))
 
-=======
-_REPO_ROOT = Path(__file__).resolve().parents[2]
-if str(_REPO_ROOT) not in sys.path:
-    sys.path.insert(0, str(_REPO_ROOT))
->>>>>>> ec904d66
 if TYPE_CHECKING:  # pragma: no cover - typing aid
     import numpy as np
 
