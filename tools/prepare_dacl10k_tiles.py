#!/usr/bin/env python3
"""Compatibility wrapper that tiles DACL10K via the unified dataset tiler."""

from __future__ import annotations
import sys
import argparse
import sys
from pathlib import Path
from typing import Optional, Sequence


# Ensure the repository root (parent of tools/) is importable when the script is
# executed directly (``python tools/prepare_dacl10k_tiles.py``).
REPO_ROOT = Path(__file__).resolve().parents[1]
if str(REPO_ROOT) not in sys.path:
    sys.path.insert(0, str(REPO_ROOT))

<<<<<<< HEAD
from tools import prepare_dataset_tiles
=======
try:
    from tqdm.auto import tqdm
except Exception:  # pragma: no cover - tqdm is optional
    def tqdm(iterable, **kwargs):
        return iterable
REPO_ROOT = Path(__file__).resolve().parents[1]
if str(REPO_ROOT) not in sys.path:
    sys.path.insert(0, str(REPO_ROOT))
from utils.utils import _norm_name


@dataclass
class TileSpec:
    height: int
    width: int
    stride_y: int
    stride_x: int
    pad: bool
>>>>>>> 015d1d35


def parse_args(argv: Optional[Sequence[str]] = None) -> argparse.Namespace:
    parser = argparse.ArgumentParser(
        description=(
            "Create segmentation-ready tiles from raw DACL10K polygons using the "
            "unified tiler (prepare_dataset_tiles.py)."
        )
    )
    parser.add_argument("images_dir", type=Path, help="Directory with original DACL10K images")
    parser.add_argument(
        "annotations_dir", type=Path, help="Directory with raw JSON annotations (per image)"
    )
    parser.add_argument(
        "output_dir",
        type=Path,
        help="Destination directory that will contain images/ and masks/ with generated tiles",
    )
    parser.add_argument(
        "--class-mapping",
        type=Path,
        required=True,
        help=(
            "JSON mapping from original DACL10K labels to target labels. "
            "Keys are raw labels, values are target class names. Empty strings/null values will be ignored."
        ),
    )
    parser.add_argument(
        "--annotation-extensions",
        nargs="+",
        help="Optional list of annotation extensions to search for (default: .json)",
    )
    parser.add_argument(
        "--image-extensions",
        nargs="+",
        help="Override the set of image extensions when resolving source files",
    )
    parser.add_argument(
        "--mask-extensions",
        nargs="+",
        help="Mask extensions are ignored for polygon datasets but forwarded for completeness",
    )
    parser.add_argument(
        "--tile-size",
        type=int,
        nargs=2,
        metavar=("H", "W"),
        default=(1024, 1024),
        help="Tile size (height width). Default: 1024 1024",
    )
    parser.add_argument(
        "--stride",
        type=int,
        nargs=2,
        metavar=("SY", "SX"),
        help="Stride (vertical horizontal). Defaults to the tile size (no overlap).",
    )
    parser.add_argument(
        "--pad",
        action="store_true",
        help="Pad images smaller than the tile size instead of skipping them.",
    )
    parser.add_argument(
        "--min-coverage",
        type=float,
        default=0.0,
        help="Minimal fraction (0..1) of foreground pixels required to keep a tile. Default: 0.",
    )
    parser.add_argument(
        "--keep-empty",
        action="store_true",
        help="Keep tiles even if they do not meet the --min-coverage threshold.",
    )
    parser.add_argument(
        "--metadata",
        type=Path,
        help="Optional path to write a JSON manifest with tiling statistics.",
    )
    parser.add_argument(
        "--image-extension",
        default=".jpg",
        help="Extension to use when writing tiles (default: .jpg).",
    )
    parser.add_argument(
        "--mask-extension",
        default=".png",
        help="Extension to use for mask tiles (default: .png).",
    )
    parser.add_argument(
        "--overlay-dir",
        type=Path,
        help="Optional directory for visual overlays (image blended with mask).",
    )
    parser.add_argument(
        "--augmentations",
        nargs="*",
        default=(),
        help="Offline augmentations to synthesise per tile (choices: cutmix, cutout, cutblur).",
    )
    parser.add_argument(
        "--augmentations-per-tile",
        type=int,
        default=1,
        help="How many variants to generate for each requested augmentation (default: 1).",
    )
    parser.add_argument(
        "--cutmix-buffer",
        type=int,
        default=128,
        help="Sliding-window buffer size for CutMix donor tiles (default: 128).",
    )
    parser.add_argument(
        "--overwrite",
        action="store_true",
        help="Allow writing into a non-empty output directory (files may be overwritten).",
    )
    return parser.parse_args(argv)


def main(argv: Optional[Sequence[str]] = None) -> int:
    args = parse_args(argv)

    cli_args = [
        str(args.images_dir),
        str(args.output_dir),
        "--dataset-type",
        "json-polygons",
        "--annotations-dir",
        str(args.annotations_dir),
        "--class-mapping",
        str(args.class_mapping),
        "--tile-size",
        str(args.tile_size[0]),
        str(args.tile_size[1]),
        "--min-coverage",
        str(args.min_coverage),
        "--image-extension",
        str(args.image_extension),
        "--mask-extension",
        str(args.mask_extension),
        "--augmentations-per-tile",
        str(args.augmentations_per_tile),
        "--cutmix-buffer",
        str(args.cutmix_buffer),
    ]

    if args.stride:
        cli_args.extend(["--stride", str(args.stride[0]), str(args.stride[1])])
    if args.pad:
        cli_args.append("--pad")
    if args.keep_empty:
        cli_args.append("--keep-empty")
    if args.metadata:
        cli_args.extend(["--metadata", str(args.metadata)])
    if args.overlay_dir:
        cli_args.extend(["--overlay-dir", str(args.overlay_dir)])
    if args.overwrite:
        cli_args.append("--overwrite")
    if args.annotation_extensions:
        cli_args.extend(["--annotation-extensions", *map(str, args.annotation_extensions)])
    if args.image_extensions:
        cli_args.extend(["--image-extensions", *map(str, args.image_extensions)])
    if args.mask_extensions:
        cli_args.extend(["--mask-extensions", *map(str, args.mask_extensions)])
    if args.augmentations:
        cli_args.extend(["--augmentations", *map(str, args.augmentations)])

    return prepare_dataset_tiles.main(cli_args)


if __name__ == "__main__":
    raise SystemExit(main())
<|MERGE_RESOLUTION|>--- conflicted
+++ resolved
@@ -15,28 +15,7 @@
 if str(REPO_ROOT) not in sys.path:
     sys.path.insert(0, str(REPO_ROOT))
 
-<<<<<<< HEAD
 from tools import prepare_dataset_tiles
-=======
-try:
-    from tqdm.auto import tqdm
-except Exception:  # pragma: no cover - tqdm is optional
-    def tqdm(iterable, **kwargs):
-        return iterable
-REPO_ROOT = Path(__file__).resolve().parents[1]
-if str(REPO_ROOT) not in sys.path:
-    sys.path.insert(0, str(REPO_ROOT))
-from utils.utils import _norm_name
-
-
-@dataclass
-class TileSpec:
-    height: int
-    width: int
-    stride_y: int
-    stride_x: int
-    pad: bool
->>>>>>> 015d1d35
 
 
 def parse_args(argv: Optional[Sequence[str]] = None) -> argparse.Namespace:
